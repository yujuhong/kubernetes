#!/usr/bin/env python

# Copyright 2015 The Kubernetes Authors.
#
# Licensed under the Apache License, Version 2.0 (the "License");
# you may not use this file except in compliance with the License.
# You may obtain a copy of the License at
#
#     http://www.apache.org/licenses/LICENSE-2.0
#
# Unless required by applicable law or agreed to in writing, software
# distributed under the License is distributed on an "AS IS" BASIS,
# WITHOUT WARRANTIES OR CONDITIONS OF ANY KIND, either express or implied.
# See the License for the specific language governing permissions and
# limitations under the License.

import base64
import os
import re
import random
import shutil
import socket
import string
import json

import charms.leadership

from shlex import split
from subprocess import check_call
from subprocess import check_output
from subprocess import CalledProcessError

from charms import layer
from charms.layer import snap
from charms.reactive import hook
from charms.reactive import remove_state
from charms.reactive import set_state
from charms.reactive import is_state
from charms.reactive import when, when_any, when_not
from charms.reactive.helpers import data_changed
from charms.kubernetes.common import get_version
from charms.kubernetes.flagmanager import FlagManager

from charmhelpers.core import hookenv
from charmhelpers.core import host
from charmhelpers.core import unitdata
from charmhelpers.core.templating import render
from charmhelpers.fetch import apt_install
from charmhelpers.contrib.charmsupport import nrpe


# Override the default nagios shortname regex to allow periods, which we
# need because our bin names contain them (e.g. 'snap.foo.daemon'). The
# default regex in charmhelpers doesn't allow periods, but nagios itself does.
nrpe.Check.shortname_re = '[\.A-Za-z0-9-_]+$'

os.environ['PATH'] += os.pathsep + os.path.join(os.sep, 'snap', 'bin')


def service_cidr():
    ''' Return the charm's service-cidr config '''
    db = unitdata.kv()
    frozen_cidr = db.get('kubernetes-master.service-cidr')
    return frozen_cidr or hookenv.config('service-cidr')


def freeze_service_cidr():
    ''' Freeze the service CIDR. Once the apiserver has started, we can no
    longer safely change this value. '''
    db = unitdata.kv()
    db.set('kubernetes-master.service-cidr', service_cidr())


@hook('upgrade-charm')
def reset_states_for_delivery():
    '''An upgrade charm event was triggered by Juju, react to that here.'''
    migrate_from_pre_snaps()
    install_snaps()
    remove_state('authentication.setup')
    remove_state('kubernetes-master.components.started')


def rename_file_idempotent(source, destination):
    if os.path.isfile(source):
        os.rename(source, destination)


def migrate_from_pre_snaps():
    # remove old states
    remove_state('kubernetes.components.installed')
    remove_state('kubernetes.dashboard.available')
    remove_state('kube-dns.available')
    remove_state('kubernetes-master.app_version.set')

    # disable old services
    services = ['kube-apiserver',
                'kube-controller-manager',
                'kube-scheduler']
    for service in services:
        hookenv.log('Stopping {0} service.'.format(service))
        host.service_stop(service)

    # rename auth files
    os.makedirs('/root/cdk', exist_ok=True)
    rename_file_idempotent('/etc/kubernetes/serviceaccount.key',
                           '/root/cdk/serviceaccount.key')
    rename_file_idempotent('/srv/kubernetes/basic_auth.csv',
                           '/root/cdk/basic_auth.csv')
    rename_file_idempotent('/srv/kubernetes/known_tokens.csv',
                           '/root/cdk/known_tokens.csv')

    # cleanup old files
    files = [
        "/lib/systemd/system/kube-apiserver.service",
        "/lib/systemd/system/kube-controller-manager.service",
        "/lib/systemd/system/kube-scheduler.service",
        "/etc/default/kube-defaults",
        "/etc/default/kube-apiserver.defaults",
        "/etc/default/kube-controller-manager.defaults",
        "/etc/default/kube-scheduler.defaults",
        "/srv/kubernetes",
        "/home/ubuntu/kubectl",
        "/usr/local/bin/kubectl",
        "/usr/local/bin/kube-apiserver",
        "/usr/local/bin/kube-controller-manager",
        "/usr/local/bin/kube-scheduler",
        "/etc/kubernetes"
    ]
    for file in files:
        if os.path.isdir(file):
            hookenv.log("Removing directory: " + file)
            shutil.rmtree(file)
        elif os.path.isfile(file):
            hookenv.log("Removing file: " + file)
            os.remove(file)

    # clear the flag managers
    FlagManager('kube-apiserver').destroy_all()
    FlagManager('kube-controller-manager').destroy_all()
    FlagManager('kube-scheduler').destroy_all()


def install_snaps():
    channel = hookenv.config('channel')
    hookenv.status_set('maintenance', 'Installing kubectl snap')
    snap.install('kubectl', channel=channel, classic=True)
    hookenv.status_set('maintenance', 'Installing kube-apiserver snap')
    snap.install('kube-apiserver', channel=channel)
    hookenv.status_set('maintenance',
                       'Installing kube-controller-manager snap')
    snap.install('kube-controller-manager', channel=channel)
    hookenv.status_set('maintenance', 'Installing kube-scheduler snap')
    snap.install('kube-scheduler', channel=channel)
    hookenv.status_set('maintenance', 'Installing cdk-addons snap')
    snap.install('cdk-addons', channel=channel)
    set_state('kubernetes-master.snaps.installed')


@when('config.changed.channel')
def channel_changed():
    install_snaps()


@when('cni.connected')
@when_not('cni.configured')
def configure_cni(cni):
    ''' Set master configuration on the CNI relation. This lets the CNI
    subordinate know that we're the master so it can respond accordingly. '''
    cni.set_config(is_master=True, kubeconfig_path='')


@when('leadership.is_leader')
@when_not('authentication.setup')
def setup_leader_authentication():
    '''Setup basic authentication and token access for the cluster.'''
    api_opts = FlagManager('kube-apiserver')
    controller_opts = FlagManager('kube-controller-manager')

    service_key = '/root/cdk/serviceaccount.key'
    basic_auth = '/root/cdk/basic_auth.csv'
    known_tokens = '/root/cdk/known_tokens.csv'

    api_opts.add('basic-auth-file', basic_auth)
    api_opts.add('token-auth-file', known_tokens)
    hookenv.status_set('maintenance', 'Rendering authentication templates.')
<<<<<<< HEAD

    # Try first to fetch data from an old leadership broadcast.
    keys = [service_key, basic_auth, known_tokens]
    if not get_keys_from_leader(keys):
        if not os.path.isfile(basic_auth):
            setup_basic_auth('admin', 'admin', 'admin')
        if not os.path.isfile(known_tokens):
            setup_tokens(None, 'admin', 'admin')
            setup_tokens(None, 'kubelet', 'kubelet')
            setup_tokens(None, 'kube_proxy', 'kube_proxy')
        # Generate the default service account token key
        os.makedirs('/etc/kubernetes', exist_ok=True)
        cmd = ['openssl', 'genrsa', '-out', service_key,
               '2048']
        check_call(cmd)

    api_opts.add('--service-account-key-file', service_key)
    controller_opts.add('--service-account-private-key-file', service_key)
=======
    if not os.path.isfile(basic_auth):
        setup_basic_auth('admin', 'admin', 'admin')
    if not os.path.isfile(known_tokens):
        setup_tokens(None, 'admin', 'admin')
        setup_tokens(None, 'kubelet', 'kubelet')
        setup_tokens(None, 'kube_proxy', 'kube_proxy')
    # Generate the default service account token key
    os.makedirs('/root/cdk', exist_ok=True)
    if not os.path.isfile(service_key):
        cmd = ['openssl', 'genrsa', '-out', service_key,
               '2048']
        check_call(cmd)
    api_opts.add('service-account-key-file', service_key)
    controller_opts.add('service-account-private-key-file', service_key)
>>>>>>> 8787b13d

    # read service account key for syndication
    leader_data = {}
    for f in [known_tokens, basic_auth, service_key]:
        with open(f, 'r') as fp:
            leader_data[f] = fp.read()

    # this is slightly opaque, but we are sending file contents under its file
    # path as a key.
    # eg:
    # {'/root/cdk/serviceaccount.key': 'RSA:2471731...'}
    charms.leadership.leader_set(leader_data)

    set_state('authentication.setup')


@when_not('leadership.is_leader')
@when_not('authentication.setup')
def setup_non_leader_authentication():
    api_opts = FlagManager('kube-apiserver')
    controller_opts = FlagManager('kube-controller-manager')

    service_key = '/root/cdk/serviceaccount.key'
    basic_auth = '/root/cdk/basic_auth.csv'
    known_tokens = '/root/cdk/known_tokens.csv'

    hookenv.status_set('maintenance', 'Rendering authentication templates.')

    keys = [service_key, basic_auth, known_tokens]
    if not get_keys_from_leader(keys):
        # the keys were not retrieved. Non-leaders have to retry.
        return

    api_opts.add('--basic-auth-file', basic_auth)
    api_opts.add('--token-auth-file', known_tokens)
    api_opts.add('--service-cluster-ip-range', service_cidr())
    api_opts.add('--service-account-key-file', service_key)
    controller_opts.add('--service-account-private-key-file', service_key)

    set_state('authentication.setup')


def get_keys_from_leader(keys):
    """
    Gets the broadcasted keys from the leader and stores them in
    the corresponding files.

    Args:
        keys: list of keys. Keys are actually files on the FS.

    Returns: True if all key were fetched, False if not.

    """
    # This races with other codepaths, and seems to require being created first
    # This block may be extracted later, but for now seems to work as intended
    os.makedirs('/root/cdk', exist_ok=True)

    for k in keys:
        # If the path does not exist, assume we need it
        if not os.path.exists(k):
            # Fetch data from leadership broadcast
            contents = charms.leadership.leader_get(k)
            # Default to logging the warning and wait for leader data to be set
            if contents is None:
                msg = "Waiting on leaders crypto keys."
                hookenv.status_set('waiting', msg)
                hookenv.log('Missing content for file {}'.format(k))
                return False
            # Write out the file and move on to the next item
            with open(k, 'w+') as fp:
                fp.write(contents)
<<<<<<< HEAD
    return True
=======

    api_opts.add('basic-auth-file', basic_auth)
    api_opts.add('token-auth-file', known_tokens)
    api_opts.add('service-account-key-file', service_key)
    controller_opts.add('service-account-private-key-file', service_key)

    set_state('authentication.setup')
>>>>>>> 8787b13d


@when('kubernetes-master.snaps.installed')
def set_app_version():
    ''' Declare the application version to juju '''
    version = check_output(['kube-apiserver', '--version'])
    hookenv.application_version_set(version.split(b' v')[-1].rstrip())


@when('cdk-addons.configured')
def idle_status():
    ''' Signal at the end of the run that we are running. '''
    if not all_kube_system_pods_running():
        hookenv.status_set('waiting', 'Waiting for kube-system pods to start')
    elif hookenv.config('service-cidr') != service_cidr():
        msg = 'WARN: cannot change service-cidr, still using ' + service_cidr()
        hookenv.status_set('active', msg)
    else:
        hookenv.status_set('active', 'Kubernetes master running.')


@when('etcd.available', 'tls_client.server.certificate.saved',
      'authentication.setup')
@when_not('kubernetes-master.components.started')
def start_master(etcd):
    '''Run the Kubernetes master components.'''
    hookenv.status_set('maintenance',
                       'Configuring the Kubernetes master services.')
    freeze_service_cidr()
    handle_etcd_relation(etcd)
    configure_master_services()
    hookenv.status_set('maintenance',
                       'Starting the Kubernetes master services.')

    services = ['kube-apiserver',
                'kube-controller-manager',
                'kube-scheduler']
    for service in services:
        host.service_restart('snap.%s.daemon' % service)

    hookenv.open_port(6443)
    set_state('kubernetes-master.components.started')


@when('etcd.available')
def etcd_data_change(etcd):
    ''' Etcd scale events block master reconfiguration due to the
        kubernetes-master.components.started state. We need a way to
        handle these events consistenly only when the number of etcd
        units has actually changed '''

    # key off of the connection string
    connection_string = etcd.get_connection_string()

    # If the connection string changes, remove the started state to trigger
    # handling of the master components
    if data_changed('etcd-connect', connection_string):
        remove_state('kubernetes-master.components.started')


@when('kube-control.connected')
@when('cdk-addons.configured')
def send_cluster_dns_detail(kube_control):
    ''' Send cluster DNS info '''
    # Note that the DNS server doesn't necessarily exist at this point. We know
    # where we're going to put it, though, so let's send the info anyway.
    dns_ip = get_dns_ip()
    kube_control.set_dns(53, hookenv.config('dns_domain'), dns_ip)


@when_not('kube-control.connected')
def missing_kube_control():
    """Inform the operator they need to add the kube-control relation.

    If deploying via bundle this won't happen, but if operator is upgrading a
    a charm in a deployment that pre-dates the kube-control relation, it'll be
    missing.

    """
    hookenv.status_set(
        'blocked',
        'Relate {}:kube-control kubernetes-worker:kube-control'.format(
            hookenv.service_name()))


@when('kube-api-endpoint.available')
def push_service_data(kube_api):
    ''' Send configuration to the load balancer, and close access to the
    public interface '''
    kube_api.configure(port=6443)


@when('certificates.available')
def send_data(tls):
    '''Send the data that is required to create a server certificate for
    this server.'''
    # Use the public ip of this unit as the Common Name for the certificate.
    common_name = hookenv.unit_public_ip()

    # Get the SDN gateway based on the cidr address.
    kubernetes_service_ip = get_kubernetes_service_ip()

    domain = hookenv.config('dns_domain')
    # Create SANs that the tls layer will add to the server cert.
    sans = [
        hookenv.unit_public_ip(),
        hookenv.unit_private_ip(),
        socket.gethostname(),
        kubernetes_service_ip,
        'kubernetes',
        'kubernetes.{0}'.format(domain),
        'kubernetes.default',
        'kubernetes.default.svc',
        'kubernetes.default.svc.{0}'.format(domain)
    ]
    # Create a path safe name by removing path characters from the unit name.
    certificate_name = hookenv.local_unit().replace('/', '_')
    # Request a server cert with this information.
    tls.request_server_cert(common_name, sans, certificate_name)


@when('kube-api.connected')
def push_api_data(kube_api):
    ''' Send configuration to remote consumer.'''
    # Since all relations already have the private ip address, only
    # send the port on the relation object to all consumers.
    # The kubernetes api-server uses 6443 for the default secure port.
    kube_api.set_api_port('6443')


@when('kubernetes-master.components.started')
def configure_cdk_addons():
    ''' Configure CDK addons '''
    dbEnabled = str(hookenv.config('enable-dashboard-addons')).lower()
    args = [
        'arch=' + arch(),
        'dns-ip=' + get_dns_ip(),
        'dns-domain=' + hookenv.config('dns_domain'),
        'enable-dashboard=' + dbEnabled
    ]
    check_call(['snap', 'set', 'cdk-addons'] + args)
    try:
        check_call(['cdk-addons.apply'])
    except CalledProcessError:
        hookenv.status_set('waiting', 'Waiting to retry addon deployment')
        remove_state('cdk-addons.configured')
        return
    set_state('cdk-addons.configured')


@when('loadbalancer.available', 'certificates.ca.available',
      'certificates.client.cert.available')
def loadbalancer_kubeconfig(loadbalancer, ca, client):
    # Get the potential list of loadbalancers from the relation object.
    hosts = loadbalancer.get_addresses_ports()
    # Get the public address of loadbalancers so users can access the cluster.
    address = hosts[0].get('public-address')
    # Get the port of the loadbalancer so users can access the cluster.
    port = hosts[0].get('port')
    server = 'https://{0}:{1}'.format(address, port)
    build_kubeconfig(server)


@when('certificates.ca.available', 'certificates.client.cert.available')
@when_not('loadbalancer.available')
def create_self_config(ca, client):
    '''Create a kubernetes configuration for the master unit.'''
    server = 'https://{0}:{1}'.format(hookenv.unit_get('public-address'), 6443)
    build_kubeconfig(server)


@when('ceph-storage.available')
def ceph_state_control(ceph_admin):
    ''' Determine if we should remove the state that controls the re-render
    and execution of the ceph-relation-changed event because there
    are changes in the relationship data, and we should re-render any
    configs, keys, and/or service pre-reqs '''

    ceph_relation_data = {
        'mon_hosts': ceph_admin.mon_hosts(),
        'fsid': ceph_admin.fsid(),
        'auth_supported': ceph_admin.auth(),
        'hostname': socket.gethostname(),
        'key': ceph_admin.key()
    }

    # Re-execute the rendering if the data has changed.
    if data_changed('ceph-config', ceph_relation_data):
        remove_state('ceph-storage.configured')


@when('ceph-storage.available')
@when_not('ceph-storage.configured')
def ceph_storage(ceph_admin):
    '''Ceph on kubernetes will require a few things - namely a ceph
    configuration, and the ceph secret key file used for authentication.
    This method will install the client package, and render the requisit files
    in order to consume the ceph-storage relation.'''
    ceph_context = {
        'mon_hosts': ceph_admin.mon_hosts(),
        'fsid': ceph_admin.fsid(),
        'auth_supported': ceph_admin.auth(),
        'use_syslog': "true",
        'ceph_public_network': '',
        'ceph_cluster_network': '',
        'loglevel': 1,
        'hostname': socket.gethostname(),
    }
    # Install the ceph common utilities.
    apt_install(['ceph-common'], fatal=True)

    etc_ceph_directory = '/etc/ceph'
    if not os.path.isdir(etc_ceph_directory):
        os.makedirs(etc_ceph_directory)
    charm_ceph_conf = os.path.join(etc_ceph_directory, 'ceph.conf')
    # Render the ceph configuration from the ceph conf template
    render('ceph.conf', charm_ceph_conf, ceph_context)

    # The key can rotate independently of other ceph config, so validate it
    admin_key = os.path.join(etc_ceph_directory,
                             'ceph.client.admin.keyring')
    try:
        with open(admin_key, 'w') as key_file:
            key_file.write("[client.admin]\n\tkey = {}\n".format(
                ceph_admin.key()))
    except IOError as err:
        hookenv.log("IOError writing admin.keyring: {}".format(err))

    # Enlist the ceph-admin key as a kubernetes secret
    if ceph_admin.key():
        encoded_key = base64.b64encode(ceph_admin.key().encode('utf-8'))
    else:
        # We didn't have a key, and cannot proceed. Do not set state and
        # allow this method to re-execute
        return

    context = {'secret': encoded_key.decode('ascii')}
    render('ceph-secret.yaml', '/tmp/ceph-secret.yaml', context)
    try:
        # At first glance this is deceptive. The apply stanza will create if
        # it doesn't exist, otherwise it will update the entry, ensuring our
        # ceph-secret is always reflective of what we have in /etc/ceph
        # assuming we have invoked this anytime that file would change.
        cmd = ['kubectl', 'apply', '-f', '/tmp/ceph-secret.yaml']
        check_call(cmd)
        os.remove('/tmp/ceph-secret.yaml')
    except:
        # the enlistment in kubernetes failed, return and prepare for re-exec
        return

    # when complete, set a state relating to configuration of the storage
    # backend that will allow other modules to hook into this and verify we
    # have performed the necessary pre-req steps to interface with a ceph
    # deployment.
    set_state('ceph-storage.configured')


@when('nrpe-external-master.available')
@when_not('nrpe-external-master.initial-config')
def initial_nrpe_config(nagios=None):
    set_state('nrpe-external-master.initial-config')
    update_nrpe_config(nagios)


@when('kubernetes-master.components.started')
@when('nrpe-external-master.available')
@when_any('config.changed.nagios_context',
          'config.changed.nagios_servicegroups')
def update_nrpe_config(unused=None):
    services = (
        'snap.kube-apiserver.daemon',
        'snap.kube-controller-manager.daemon',
        'snap.kube-scheduler.daemon'
    )
    hostname = nrpe.get_nagios_hostname()
    current_unit = nrpe.get_nagios_unit_name()
    nrpe_setup = nrpe.NRPE(hostname=hostname)
    nrpe.add_init_service_checks(nrpe_setup, services, current_unit)
    nrpe_setup.write()


@when_not('nrpe-external-master.available')
@when('nrpe-external-master.initial-config')
def remove_nrpe_config(nagios=None):
    remove_state('nrpe-external-master.initial-config')

    # List of systemd services for which the checks will be removed
    services = (
        'snap.kube-apiserver.daemon',
        'snap.kube-controller-manager.daemon',
        'snap.kube-scheduler.daemon'
    )

    # The current nrpe-external-master interface doesn't handle a lot of logic,
    # use the charm-helpers code for now.
    hostname = nrpe.get_nagios_hostname()
    nrpe_setup = nrpe.NRPE(hostname=hostname)

    for service in services:
        nrpe_setup.remove_check(shortname=service)


def is_privileged():
    """Return boolean indicating whether or not to set allow-privileged=true.

    """
    privileged = hookenv.config('allow-privileged')
    if privileged == 'auto':
        return is_state('kubernetes-master.gpu.enabled')
    else:
        return privileged == 'true'


@when('config.changed.allow-privileged')
@when('kubernetes-master.components.started')
def on_config_allow_privileged_change():
    """React to changed 'allow-privileged' config value.

    """
    remove_state('kubernetes-master.components.started')
    remove_state('config.changed.allow-privileged')


@when('kube-control.gpu.available')
@when('kubernetes-master.components.started')
@when_not('kubernetes-master.gpu.enabled')
def on_gpu_available(kube_control):
    """The remote side (kubernetes-worker) is gpu-enabled.

    We need to run in privileged mode.

    """
    config = hookenv.config()
    if config['allow-privileged'] == "false":
        hookenv.status_set(
            'active',
            'GPUs available. Set allow-privileged="auto" to enable.'
        )
        return

    remove_state('kubernetes-master.components.started')
    set_state('kubernetes-master.gpu.enabled')


@when('kubernetes-master.gpu.enabled')
@when_not('kubernetes-master.privileged')
def disable_gpu_mode():
    """We were in gpu mode, but the operator has set allow-privileged="false",
    so we can't run in gpu mode anymore.

    """
    remove_state('kubernetes-master.gpu.enabled')


def arch():
    '''Return the package architecture as a string. Raise an exception if the
    architecture is not supported by kubernetes.'''
    # Get the package architecture for this system.
    architecture = check_output(['dpkg', '--print-architecture']).rstrip()
    # Convert the binary result into a string.
    architecture = architecture.decode('utf-8')
    return architecture


def build_kubeconfig(server):
    '''Gather the relevant data for Kubernetes configuration objects and create
    a config object with that information.'''
    # Get the options from the tls-client layer.
    layer_options = layer.options('tls-client')
    # Get all the paths to the tls information required for kubeconfig.
    ca = layer_options.get('ca_certificate_path')
    ca_exists = ca and os.path.isfile(ca)
    key = layer_options.get('client_key_path')
    key_exists = key and os.path.isfile(key)
    cert = layer_options.get('client_certificate_path')
    cert_exists = cert and os.path.isfile(cert)
    # Do we have everything we need?
    if ca_exists and key_exists and cert_exists:
        # Cache last server string to know if we need to regenerate the config.
        if not data_changed('kubeconfig.server', server):
            return
        # Create an absolute path for the kubeconfig file.
        kubeconfig_path = os.path.join(os.sep, 'home', 'ubuntu', 'config')
        # Create the kubeconfig on this system so users can access the cluster.
        create_kubeconfig(kubeconfig_path, server, ca, key, cert)
        # Make the config file readable by the ubuntu users so juju scp works.
        cmd = ['chown', 'ubuntu:ubuntu', kubeconfig_path]
        check_call(cmd)


def create_kubeconfig(kubeconfig, server, ca, key, certificate, user='ubuntu',
                      context='juju-context', cluster='juju-cluster'):
    '''Create a configuration for Kubernetes based on path using the supplied
    arguments for values of the Kubernetes server, CA, key, certificate, user
    context and cluster.'''
    # Create the config file with the address of the master server.
    cmd = 'kubectl config --kubeconfig={0} set-cluster {1} ' \
          '--server={2} --certificate-authority={3} --embed-certs=true'
    check_call(split(cmd.format(kubeconfig, cluster, server, ca)))
    # Create the credentials using the client flags.
    cmd = 'kubectl config --kubeconfig={0} set-credentials {1} ' \
          '--client-key={2} --client-certificate={3} --embed-certs=true'
    check_call(split(cmd.format(kubeconfig, user, key, certificate)))
    # Create a default context with the cluster.
    cmd = 'kubectl config --kubeconfig={0} set-context {1} ' \
          '--cluster={2} --user={3}'
    check_call(split(cmd.format(kubeconfig, context, cluster, user)))
    # Make the config use this new context.
    cmd = 'kubectl config --kubeconfig={0} use-context {1}'
    check_call(split(cmd.format(kubeconfig, context)))


def get_dns_ip():
    '''Get an IP address for the DNS server on the provided cidr.'''
    # Remove the range from the cidr.
    ip = service_cidr().split('/')[0]
    # Take the last octet off the IP address and replace it with 10.
    return '.'.join(ip.split('.')[0:-1]) + '.10'


def get_kubernetes_service_ip():
    '''Get the IP address for the kubernetes service based on the cidr.'''
    # Remove the range from the cidr.
    ip = service_cidr().split('/')[0]
    # Remove the last octet and replace it with 1.
    return '.'.join(ip.split('.')[0:-1]) + '.1'


def handle_etcd_relation(reldata):
    ''' Save the client credentials and set appropriate daemon flags when
    etcd declares itself as available'''
    connection_string = reldata.get_connection_string()
    # Define where the etcd tls files will be kept.
    etcd_dir = '/root/cdk/etcd'
    # Create paths to the etcd client ca, key, and cert file locations.
    ca = os.path.join(etcd_dir, 'client-ca.pem')
    key = os.path.join(etcd_dir, 'client-key.pem')
    cert = os.path.join(etcd_dir, 'client-cert.pem')

    # Save the client credentials (in relation data) to the paths provided.
    reldata.save_client_credentials(key, cert, ca)

    api_opts = FlagManager('kube-apiserver')

    # Never use stale data, always prefer whats coming in during context
    # building. if its stale, its because whats in unitdata is stale
    data = api_opts.data
    if data.get('etcd-servers-strict') or data.get('etcd-servers'):
        api_opts.destroy('etcd-cafile')
        api_opts.destroy('etcd-keyfile')
        api_opts.destroy('etcd-certfile')
        api_opts.destroy('etcd-servers', strict=True)
        api_opts.destroy('etcd-servers')

    # Set the apiserver flags in the options manager
    api_opts.add('etcd-cafile', ca)
    api_opts.add('etcd-keyfile', key)
    api_opts.add('etcd-certfile', cert)
    api_opts.add('etcd-servers', connection_string, strict=True)


def configure_master_services():
    ''' Add remaining flags for the master services and configure snaps to use
    them '''

    api_opts = FlagManager('kube-apiserver')
    controller_opts = FlagManager('kube-controller-manager')
    scheduler_opts = FlagManager('kube-scheduler')
    scheduler_opts.add('v', '2')

    # Get the tls paths from the layer data.
    layer_options = layer.options('tls-client')
    ca_cert_path = layer_options.get('ca_certificate_path')
    client_cert_path = layer_options.get('client_certificate_path')
    client_key_path = layer_options.get('client_key_path')
    server_cert_path = layer_options.get('server_certificate_path')
    server_key_path = layer_options.get('server_key_path')

    if is_privileged():
        api_opts.add('allow-privileged', 'true', strict=True)
        set_state('kubernetes-master.privileged')
    else:
        api_opts.add('allow-privileged', 'false', strict=True)
        remove_state('kubernetes-master.privileged')

    # Handle static options for now
    api_opts.add('service-cluster-ip-range', service_cidr())
    api_opts.add('min-request-timeout', '300')
    api_opts.add('v', '4')
    api_opts.add('client-ca-file', ca_cert_path)
    api_opts.add('tls-cert-file', server_cert_path)
    api_opts.add('tls-private-key-file', server_key_path)
    api_opts.add('kubelet-certificate-authority', ca_cert_path)
    api_opts.add('kubelet-client-certificate', client_cert_path)
    api_opts.add('kubelet-client-key', client_key_path)
    api_opts.add('logtostderr', 'true')
    api_opts.add('insecure-bind-address', '127.0.0.1')
    api_opts.add('insecure-port', '8080')
    api_opts.add('storage-backend', 'etcd2')  # FIXME: add etcd3 support
    admission_control = [
        'NamespaceLifecycle',
        'LimitRanger',
        'ServiceAccount',
        'ResourceQuota',
        'DefaultTolerationSeconds'
    ]

    if get_version('kube-apiserver') < (1, 6):
        hookenv.log('Removing DefaultTolerationSeconds from admission-control')
        admission_control.remove('DefaultTolerationSeconds')
    api_opts.add('admission-control', ','.join(admission_control), strict=True)

    # Default to 3 minute resync. TODO: Make this configureable?
    controller_opts.add('min-resync-period', '3m')
    controller_opts.add('v', '2')
    controller_opts.add('root-ca-file', ca_cert_path)
    controller_opts.add('logtostderr', 'true')
    controller_opts.add('master', 'http://127.0.0.1:8080')

    scheduler_opts.add('v', '2')
    scheduler_opts.add('logtostderr', 'true')
    scheduler_opts.add('master', 'http://127.0.0.1:8080')

    cmd = ['snap', 'set', 'kube-apiserver'] + api_opts.to_s().split(' ')
    check_call(cmd)
    cmd = (
        ['snap', 'set', 'kube-controller-manager'] +
        controller_opts.to_s().split(' ')
    )
    check_call(cmd)
    cmd = ['snap', 'set', 'kube-scheduler'] + scheduler_opts.to_s().split(' ')
    check_call(cmd)


def setup_basic_auth(username='admin', password='admin', user='admin'):
    '''Create the htacces file and the tokens.'''
    root_cdk = '/root/cdk'
    if not os.path.isdir(root_cdk):
        os.makedirs(root_cdk)
    htaccess = os.path.join(root_cdk, 'basic_auth.csv')
    with open(htaccess, 'w') as stream:
        stream.write('{0},{1},{2}'.format(username, password, user))


def setup_tokens(token, username, user):
    '''Create a token file for kubernetes authentication.'''
    root_cdk = '/root/cdk'
    if not os.path.isdir(root_cdk):
        os.makedirs(root_cdk)
    known_tokens = os.path.join(root_cdk, 'known_tokens.csv')
    if not token:
        alpha = string.ascii_letters + string.digits
        token = ''.join(random.SystemRandom().choice(alpha) for _ in range(32))
    with open(known_tokens, 'a') as stream:
        stream.write('{0},{1},{2}\n'.format(token, username, user))


def all_kube_system_pods_running():
    ''' Check pod status in the kube-system namespace. Returns True if all
    pods are running, False otherwise. '''
    cmd = ['kubectl', 'get', 'po', '-n', 'kube-system', '-o', 'json']

    try:
        output = check_output(cmd).decode('utf-8')
    except CalledProcessError:
        hookenv.log('failed to get kube-system pod status')
        return False

    result = json.loads(output)

    for pod in result['items']:
        status = pod['status']['phase']
        if status != 'Running':
            return False

    return True


def apiserverVersion():
    cmd = 'kube-apiserver --version'.split()
    version_string = check_output(cmd).decode('utf-8')
    return tuple(int(q) for q in re.findall("[0-9]+", version_string)[:3])<|MERGE_RESOLUTION|>--- conflicted
+++ resolved
@@ -183,10 +183,9 @@
     api_opts.add('basic-auth-file', basic_auth)
     api_opts.add('token-auth-file', known_tokens)
     hookenv.status_set('maintenance', 'Rendering authentication templates.')
-<<<<<<< HEAD
-
+
+    keys = [service_key, basic_auth, known_tokens]
     # Try first to fetch data from an old leadership broadcast.
-    keys = [service_key, basic_auth, known_tokens]
     if not get_keys_from_leader(keys):
         if not os.path.isfile(basic_auth):
             setup_basic_auth('admin', 'admin', 'admin')
@@ -195,29 +194,14 @@
             setup_tokens(None, 'kubelet', 'kubelet')
             setup_tokens(None, 'kube_proxy', 'kube_proxy')
         # Generate the default service account token key
-        os.makedirs('/etc/kubernetes', exist_ok=True)
-        cmd = ['openssl', 'genrsa', '-out', service_key,
-               '2048']
-        check_call(cmd)
-
-    api_opts.add('--service-account-key-file', service_key)
-    controller_opts.add('--service-account-private-key-file', service_key)
-=======
-    if not os.path.isfile(basic_auth):
-        setup_basic_auth('admin', 'admin', 'admin')
-    if not os.path.isfile(known_tokens):
-        setup_tokens(None, 'admin', 'admin')
-        setup_tokens(None, 'kubelet', 'kubelet')
-        setup_tokens(None, 'kube_proxy', 'kube_proxy')
-    # Generate the default service account token key
-    os.makedirs('/root/cdk', exist_ok=True)
-    if not os.path.isfile(service_key):
-        cmd = ['openssl', 'genrsa', '-out', service_key,
-               '2048']
-        check_call(cmd)
+        os.makedirs('/root/cdk', exist_ok=True)
+        if not os.path.isfile(service_key):
+            cmd = ['openssl', 'genrsa', '-out', service_key,
+                   '2048']
+            check_call(cmd)
+
     api_opts.add('service-account-key-file', service_key)
     controller_opts.add('service-account-private-key-file', service_key)
->>>>>>> 8787b13d
 
     # read service account key for syndication
     leader_data = {}
@@ -289,9 +273,6 @@
             # Write out the file and move on to the next item
             with open(k, 'w+') as fp:
                 fp.write(contents)
-<<<<<<< HEAD
-    return True
-=======
 
     api_opts.add('basic-auth-file', basic_auth)
     api_opts.add('token-auth-file', known_tokens)
@@ -299,7 +280,7 @@
     controller_opts.add('service-account-private-key-file', service_key)
 
     set_state('authentication.setup')
->>>>>>> 8787b13d
+    return True
 
 
 @when('kubernetes-master.snaps.installed')
