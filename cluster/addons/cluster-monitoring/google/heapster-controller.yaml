apiVersion: v1
kind: ServiceAccount
metadata:
  name: heapster
  namespace: kube-system
  labels:
    kubernetes.io/cluster-service: "true"
    addonmanager.kubernetes.io/mode: Reconcile
---
apiVersion: v1
kind: ConfigMap
metadata:
  name: heapster-config
  namespace: kube-system
  labels:
    kubernetes.io/cluster-service: "true"
    addonmanager.kubernetes.io/mode: EnsureExists
data:
  NannyConfiguration: |-
    apiVersion: nannyconfig/v1alpha1
    kind: NannyConfiguration
---
apiVersion: v1
kind: ConfigMap
metadata:
  name: eventer-config
  namespace: kube-system
  labels:
    kubernetes.io/cluster-service: "true"
    addonmanager.kubernetes.io/mode: EnsureExists
data:
  NannyConfiguration: |-
    apiVersion: nannyconfig/v1alpha1
    kind: NannyConfiguration
---
apiVersion: extensions/v1beta1
kind: Deployment
metadata:
  name: heapster-v1.6.0-beta.1
  namespace: kube-system
  labels:
    k8s-app: heapster
    kubernetes.io/cluster-service: "true"
    addonmanager.kubernetes.io/mode: Reconcile
    version: v1.6.0-beta.1
spec:
  replicas: 1
  selector:
    matchLabels:
      k8s-app: heapster
      version: v1.6.0-beta.1
  template:
    metadata:
      labels:
        k8s-app: heapster
        version: v1.6.0-beta.1
      annotations:
        scheduler.alpha.kubernetes.io/critical-pod: ''
        seccomp.security.alpha.kubernetes.io/pod: 'docker/default'
    spec:
      priorityClassName: system-cluster-critical
<<<<<<< HEAD
      nodeSelector:
        beta.kubernetes.io/os: linux
=======
      securityContext:
        supplementalGroups: [ 65534 ]
        fsGroup: 65534
>>>>>>> a17a392d
      containers:
        - image: k8s.gcr.io/heapster-amd64:v1.6.0-beta.1
          name: heapster
          livenessProbe:
            httpGet:
              path: /healthz
              port: 8082
              scheme: HTTP
            initialDelaySeconds: 180
            timeoutSeconds: 5
          command:
            - /heapster
            - --source=kubernetes.summary_api:''
            - --sink=gcm
        - image: k8s.gcr.io/heapster-amd64:v1.6.0-beta.1
          name: eventer
          command:
            - /eventer
            - --source=kubernetes:''
            - --sink=gcl
        - image: k8s.gcr.io/addon-resizer:1.8.4
          name: heapster-nanny
          resources:
            limits:
              cpu: 50m
              memory: {{ nanny_memory }}
            requests:
              cpu: 50m
              memory: {{ nanny_memory }}
          volumeMounts:
          - name: heapster-config-volume
            mountPath: /etc/config
          env:
            - name: MY_POD_NAME
              valueFrom:
                fieldRef:
                  fieldPath: metadata.name
            - name: MY_POD_NAMESPACE
              valueFrom:
                fieldRef:
                  fieldPath: metadata.namespace
          command:
            - /pod_nanny
            - --config-dir=/etc/config
            - --cpu={{ base_metrics_cpu }}
            - --extra-cpu={{ metrics_cpu_per_node }}m
            - --memory={{ base_metrics_memory }}
            - --extra-memory={{metrics_memory_per_node}}Mi
            - --threshold=5
            - --deployment=heapster-v1.6.0-beta.1
            - --container=heapster
            - --poll-period=300000
            - --estimator=exponential
            # Specifies the smallest cluster (defined in number of nodes)
            # resources will be scaled to.
            - --minClusterSize={{ heapster_min_cluster_size }}
        - image: k8s.gcr.io/addon-resizer:1.8.4
          name: eventer-nanny
          resources:
            limits:
              cpu: 50m
              memory: {{ nanny_memory }}
            requests:
              cpu: 50m
              memory: {{ nanny_memory }}
          env:
            - name: MY_POD_NAME
              valueFrom:
                fieldRef:
                  fieldPath: metadata.name
            - name: MY_POD_NAMESPACE
              valueFrom:
                fieldRef:
                  fieldPath: metadata.namespace
          volumeMounts:
          - name: eventer-config-volume
            mountPath: /etc/config
          command:
            - /pod_nanny
            - --config-dir=/etc/config
            - --cpu=100m
            - --extra-cpu=0m
            - --memory={{base_eventer_memory}}
            - --extra-memory={{eventer_memory_per_node}}Ki
            - --threshold=5
            - --deployment=heapster-v1.6.0-beta.1
            - --container=eventer
            - --poll-period=300000
            - --estimator=exponential
      volumes:
        - name: heapster-config-volume
          configMap:
            name: heapster-config
        - name: eventer-config-volume
          configMap:
            name: eventer-config
      serviceAccountName: heapster
      tolerations:
        - key: "CriticalAddonsOnly"
          operator: "Exists"<|MERGE_RESOLUTION|>--- conflicted
+++ resolved
@@ -59,14 +59,11 @@
         seccomp.security.alpha.kubernetes.io/pod: 'docker/default'
     spec:
       priorityClassName: system-cluster-critical
-<<<<<<< HEAD
       nodeSelector:
         beta.kubernetes.io/os: linux
-=======
       securityContext:
         supplementalGroups: [ 65534 ]
         fsGroup: 65534
->>>>>>> a17a392d
       containers:
         - image: k8s.gcr.io/heapster-amd64:v1.6.0-beta.1
           name: heapster
