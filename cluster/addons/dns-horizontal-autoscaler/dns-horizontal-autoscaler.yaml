# Copyright 2016 The Kubernetes Authors.
#
# Licensed under the Apache License, Version 2.0 (the "License");
# you may not use this file except in compliance with the License.
# You may obtain a copy of the License at
#
#     http://www.apache.org/licenses/LICENSE-2.0
#
# Unless required by applicable law or agreed to in writing, software
# distributed under the License is distributed on an "AS IS" BASIS,
# WITHOUT WARRANTIES OR CONDITIONS OF ANY KIND, either express or implied.
# See the License for the specific language governing permissions and
# limitations under the License.

kind: ServiceAccount
apiVersion: v1
metadata:
  name: kube-dns-autoscaler
  namespace: kube-system
  labels:
    addonmanager.kubernetes.io/mode: Reconcile
---
kind: ClusterRole
apiVersion: rbac.authorization.k8s.io/v1
metadata:
  name: system:kube-dns-autoscaler
  labels:
    addonmanager.kubernetes.io/mode: Reconcile
rules:
  - apiGroups: [""]
    resources: ["nodes"]
    verbs: ["list", "watch"]
  - apiGroups: [""]
    resources: ["replicationcontrollers/scale"]
    verbs: ["get", "update"]
  - apiGroups: ["extensions"]
    resources: ["deployments/scale", "replicasets/scale"]
    verbs: ["get", "update"]
# Remove the configmaps rule once below issue is fixed:
# kubernetes-incubator/cluster-proportional-autoscaler#16
  - apiGroups: [""]
    resources: ["configmaps"]
    verbs: ["get", "create"]
---
kind: ClusterRoleBinding
apiVersion: rbac.authorization.k8s.io/v1
metadata:
  name: system:kube-dns-autoscaler
  labels:
    addonmanager.kubernetes.io/mode: Reconcile
subjects:
  - kind: ServiceAccount
    name: kube-dns-autoscaler
    namespace: kube-system
roleRef:
  kind: ClusterRole
  name: system:kube-dns-autoscaler
  apiGroup: rbac.authorization.k8s.io

---
apiVersion: apps/v1
kind: Deployment
metadata:
  name: kube-dns-autoscaler
  namespace: kube-system
  labels:
    k8s-app: kube-dns-autoscaler
    kubernetes.io/cluster-service: "true"
    addonmanager.kubernetes.io/mode: Reconcile
spec:
  selector:
    matchLabels:
      k8s-app: kube-dns-autoscaler
  template:
    metadata:
      labels:
        k8s-app: kube-dns-autoscaler
      annotations:
        scheduler.alpha.kubernetes.io/critical-pod: ''
        seccomp.security.alpha.kubernetes.io/pod: 'docker/default'
    spec:
      priorityClassName: system-cluster-critical
<<<<<<< HEAD
      nodeSelector:
        beta.kubernetes.io/os: linux
=======
      securityContext:
        supplementalGroups: [ 65534 ]
        fsGroup: 65534
>>>>>>> a17a392d
      containers:
      - name: autoscaler
        image: k8s.gcr.io/cluster-proportional-autoscaler-amd64:1.3.0
        resources:
            requests:
                cpu: "20m"
                memory: "10Mi"
        command:
          - /cluster-proportional-autoscaler
          - --namespace=kube-system
          - --configmap=kube-dns-autoscaler
          # Should keep target in sync with cluster/addons/dns/kube-dns.yaml.base
          - --target={{.Target}}
          # When cluster is using large nodes(with more cores), "coresPerReplica" should dominate.
          # If using small nodes, "nodesPerReplica" should dominate.
          - --default-params={"linear":{"coresPerReplica":256,"nodesPerReplica":16,"preventSinglePointFailure":true}}
          - --logtostderr=true
          - --v=2
      tolerations:
      - key: "CriticalAddonsOnly"
        operator: "Exists"
      serviceAccountName: kube-dns-autoscaler<|MERGE_RESOLUTION|>--- conflicted
+++ resolved
@@ -80,14 +80,11 @@
         seccomp.security.alpha.kubernetes.io/pod: 'docker/default'
     spec:
       priorityClassName: system-cluster-critical
-<<<<<<< HEAD
       nodeSelector:
         beta.kubernetes.io/os: linux
-=======
       securityContext:
         supplementalGroups: [ 65534 ]
         fsGroup: 65534
->>>>>>> a17a392d
       containers:
       - name: autoscaler
         image: k8s.gcr.io/cluster-proportional-autoscaler-amd64:1.3.0
